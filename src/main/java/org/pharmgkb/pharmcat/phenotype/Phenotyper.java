package org.pharmgkb.pharmcat.phenotype;

import java.io.BufferedReader;
import java.io.BufferedWriter;
import java.io.IOException;
import java.lang.invoke.MethodHandles;
import java.nio.charset.StandardCharsets;
import java.nio.file.Files;
import java.nio.file.Path;
import java.util.*;
import java.util.stream.Collectors;
import com.google.common.base.Preconditions;
import com.google.gson.annotations.Expose;
import com.google.gson.annotations.SerializedName;
import org.jspecify.annotations.Nullable;
import org.pharmgkb.pharmcat.Env;
import org.pharmgkb.pharmcat.haplotype.NamedAlleleMatcher;
import org.pharmgkb.pharmcat.haplotype.model.GeneCall;
import org.pharmgkb.pharmcat.haplotype.model.Metadata;
import org.pharmgkb.pharmcat.phenotype.model.OutsideCall;
import org.pharmgkb.pharmcat.reporter.ReportContext;
import org.pharmgkb.pharmcat.reporter.model.DataSource;
import org.pharmgkb.pharmcat.reporter.model.MessageAnnotation;
import org.pharmgkb.pharmcat.reporter.model.result.CallSource;
import org.pharmgkb.pharmcat.reporter.model.result.Diplotype;
import org.pharmgkb.pharmcat.reporter.model.result.GeneReport;
import org.pharmgkb.pharmcat.util.DataSerializer;
import org.slf4j.Logger;
import org.slf4j.LoggerFactory;


/**
 * This class takes genotyping information from the {@link NamedAlleleMatcher} and from outside allele calls then
 * interprets them into phenotype assignments, diplotype calls, and other information needed for subsequent use in the
 * {@link ReportContext}. The data is compiled into {@link GeneReport} objects which can then serialized
 */
public class Phenotyper {
  private static final Logger sf_logger = LoggerFactory.getLogger(MethodHandles.lookup().lookupClass());

  @SerializedName("matcherMetadata")
  @Expose
  private @Nullable Metadata m_matcherMetadata;
  @Expose
  @SerializedName("geneReports")
  private final SortedMap<String, GeneReport> m_geneReports = new TreeMap<>();
  @Expose
  @SerializedName("unannotatedGeneCalls")
  private SortedSet<GeneReport> m_unannotatedGeneCalls = new TreeSet<>();


  /**
   * Public constructor. This needs {@link GeneCall} objects from the {@link NamedAlleleMatcher} and {@link OutsideCall}
   * objects coming from other allele calling sources. This relies on reading definition files as well.
   *
   * @param matcherMetadata metadata for the named allele matcher used for {@code geneCalls};
   * can be null if all outside calls
   * @param geneCalls a List of {@link GeneCall} objects
   * @param outsideCalls a List of {@link OutsideCall} objects
   * @param variantWarnings map of VCF warnings, keyed to chromosomal position
   */
  public Phenotyper(Env env, @Nullable Metadata matcherMetadata, List<GeneCall> geneCalls, Set<OutsideCall> outsideCalls,
      @Nullable Map<String, Collection<String>> variantWarnings) {
    List<String> unusedGenes = initialize(geneCalls, outsideCalls, env, DataSource.CPIC, variantWarnings);
    unusedGenes.retainAll(initialize(geneCalls, outsideCalls, env, DataSource.DPWG, variantWarnings));

    if (!unusedGenes.isEmpty()) {
      for (String gene : unusedGenes) {
        GeneCall geneCall = geneCalls.stream()
            .filter(gc -> gc.getGene().equals(gene))
            .findFirst()
            .orElseThrow(() -> new IllegalStateException("Cannot find gene call for " + gene));
        GeneReport geneReport = new GeneReport(geneCall, env);
        if (!geneReport.isNoData()) {
          m_unannotatedGeneCalls.add(geneReport);
        }
      }
    }

    m_matcherMetadata = matcherMetadata;
  }


  private List<String> initialize(List<GeneCall> geneCalls, Set<OutsideCall> outsideCalls, Env env, DataSource source,
      @Nullable Map<String, Collection<String>> variantWarnings) {

    List<String> unusedGeneCalls = new ArrayList<>();
    // matcher calls
    for (GeneCall geneCall : geneCalls) {
      if (!env.hasGene(source, geneCall.getGene())) {
        unusedGeneCalls.add(geneCall.getGene());
        continue;
      }
      GeneReport geneReport = new GeneReport(geneCall, env);
      m_geneReports.put(geneReport.getGene(), geneReport);
    }

    //  outside calls
    for (OutsideCall outsideCall : outsideCalls) {
      GeneReport geneReport = m_geneReports.get(outsideCall.getGene());
      MessageAnnotation msgAnnotation = null;
      if (geneReport != null) {
        if (geneReport.getCallSource() != CallSource.OUTSIDE) {
          // outside call trumps the matcher's result
          // warn the user of the conflict
          String matcherCall = geneReport.getSourceDiplotypes().stream()
              .sorted()
              .map(Diplotype::getLabel)
              .collect(Collectors.joining("; "));
          msgAnnotation = new MessageAnnotation(MessageAnnotation.TYPE_NOTE, "prefer-sample-data",
              "PharmCAT would have called " + matcherCall + " based on the VCF but it has been ignored in " +
                  "favor of the outside call. If you want to use the PharmCAT call for this gene then remove the " +
                  "gene from the outside call data."
          );

        } else {
          // add alternate outside call
          geneReport.addOutsideCall(outsideCall, env);
          continue;
        }
      }

      geneReport = new GeneReport(outsideCall, env);
      if (msgAnnotation != null) {
        geneReport.addMessage(msgAnnotation);
      }
      m_geneReports.put(geneReport.getGene(), geneReport);
    }

    Set<String> unspecifiedGenes = listUnspecifiedGenes(env, source);
    // all other genes
    for (String geneSymbol : unspecifiedGenes) {
      m_geneReports.put(geneSymbol, GeneReport.unspecifiedGeneReport(geneSymbol, env, source));
    }

    // add VCF warnings
    m_geneReports.values().forEach(geneReport -> geneReport.addVariantWarningMessages(variantWarnings));

    return unusedGeneCalls;
  }


  public SortedMap<String, GeneReport> getGeneReports() {
    return m_geneReports;
  }

  /**
   * Find a {@link GeneReport} based on the gene symbol
   */
  public Optional<GeneReport> findGeneReport(String geneSymbol) {
    return Optional.ofNullable(m_geneReports.get(geneSymbol));
  }


  /**
   * Gets the {@link GeneReport}s that have no data.
   *
   * @since 3.0
   */
  public SortedSet<GeneReport> getUnannotatedGeneCalls() {
    return m_unannotatedGeneCalls;
  }


  /**
   * Writes out {@link Phenotyper} data.
   *
   * @param outputPath the path to write a JSON file of data to
   * @throws IOException can occur from writing the file to the filesystem
   */
  public void write(Path outputPath) throws IOException {
    try (BufferedWriter writer = Files.newBufferedWriter(outputPath, StandardCharsets.UTF_8)) {
      writer.write(DataSerializer.GSON.toJson(this));
      sf_logger.info("Writing Phenotyper JSON to " + outputPath);
    }
  }

  /**
   * Read in {@link Phenotyper} data.
   */
  public static Phenotyper read(Path filePath) throws IOException {
    Preconditions.checkNotNull(filePath);
    Preconditions.checkArgument(Files.isRegularFile(filePath), "Not a file: " + filePath);
    try (BufferedReader reader = Files.newBufferedReader(filePath)) {
      return DataSerializer.GSON.fromJson(reader, Phenotyper.class);
    }
  }


  private Set<String> listUnspecifiedGenes(Env env, DataSource source) {
    if (source == DataSource.UNKNOWN) {
      return Collections.emptySet();
    }
    Set<String> unspecifiedGenes = new HashSet<>(env.getDrugs().getGenesUsedInSource(source));
    m_geneReports.values().stream()
        .map(GeneReport::getGene)
        .forEach(unspecifiedGenes::remove);
    return unspecifiedGenes;
  }


<<<<<<< HEAD
=======
  /**
   * Gets the {@link Metadata} for the {@link NamedAlleleMatcher} results that were ingested.
   *
   * @since 3.0
   * @return null if {@link NamedAlleleMatcher} was not run (or reading pre-3.0 result file)
   */
>>>>>>> 5431bf11
  public @Nullable Metadata getMatcherMetadata() {
    return m_matcherMetadata;
  }
}<|MERGE_RESOLUTION|>--- conflicted
+++ resolved
@@ -198,15 +198,12 @@
   }
 
 
-<<<<<<< HEAD
-=======
   /**
    * Gets the {@link Metadata} for the {@link NamedAlleleMatcher} results that were ingested.
    *
    * @since 3.0
    * @return null if {@link NamedAlleleMatcher} was not run (or reading pre-3.0 result file)
    */
->>>>>>> 5431bf11
   public @Nullable Metadata getMatcherMetadata() {
     return m_matcherMetadata;
   }
